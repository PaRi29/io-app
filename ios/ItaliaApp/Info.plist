<?xml version="1.0" encoding="UTF-8"?>
<!DOCTYPE plist PUBLIC "-//Apple//DTD PLIST 1.0//EN" "http://www.apple.com/DTDs/PropertyList-1.0.dtd">
<plist version="1.0">
  <dict>
    <key>CFBundleDevelopmentRegion</key>
    <string>en</string>
    <key>CFBundleDisplayName</key>
    <string>IO</string>
    <key>CFBundleExecutable</key>
    <string>$(EXECUTABLE_NAME)</string>
    <key>CFBundleIdentifier</key>
    <string>$(PRODUCT_BUNDLE_IDENTIFIER)</string>
    <key>CFBundleInfoDictionaryVersion</key>
    <string>6.0</string>
    <key>CFBundleName</key>
    <string>$(PRODUCT_NAME)</string>
    <key>CFBundlePackageType</key>
    <string>APPL</string>
    <key>CFBundleShortVersionString</key>
    <string>1.7.0</string>
    <key>CFBundleSignature</key>
    <string>????</string>
    <key>CFBundleURLTypes</key>
    <array>
      <dict>
        <key>CFBundleTypeRole</key>
        <string>Editor</string>
        <key>CFBundleURLName</key>
        <string>ioit</string>
        <key>CFBundleURLSchemes</key>
        <array>
          <string>ioit</string>
        </array>
      </dict>
    </array>
    <key>CFBundleVersion</key>
<<<<<<< HEAD
    <string>2</string>
=======
    <string>5</string>
>>>>>>> a06825fe
    <key>ITSAppUsesNonExemptEncryption</key>
    <false/>
    <key>LSRequiresIPhoneOS</key>
    <true/>
    <key>NSAppTransportSecurity</key>
    <dict>
      <key>NSExceptionDomains</key>
      <dict>
        <key>localhost</key>
        <dict>
          <key>NSExceptionAllowsInsecureHTTPLoads</key>
          <true/>
        </dict>
      </dict>
    </dict>
    <key>NSAppleMusicUsageDescription</key>
    <string>The app needs NSAppleMusicUsageDescription permission</string>
    <key>NSBluetoothAlwaysUsageDescription</key>
    <string>The app needs NSBluetoothAlwaysUsageDescription permission</string>
    <key>NSBluetoothPeripheralUsageDescription</key>
    <string>The app needs NSBluetoothPeripheralUsageDescription permission</string>
    <key>NSCalendarsUsageDescription</key>
    <string>IO needs access to the calendar to add event reminders</string>
    <key>NSCameraUsageDescription</key>
    <string>IO needs access to the camera to scan QR codes</string>
    <key>NSContactsUsageDescription</key>
    <string>IO needs access to your contacts to let you add them in calendar events</string>
    <key>NSFaceIDUsageDescription</key>
    <string>Enable Face ID for a faster identification.</string>
    <key>NSLocationAlwaysUsageDescription</key>
    <string>The app needs NSLocationAlwaysUsageDescription permission</string>
    <key>NSLocationUsageDescription</key>
    <string>The app needs NSLocationUsageDescription permission</string>
    <key>NSLocationWhenInUseUsageDescription</key>
    <string>The app needs NSLocationWhenInUseUsageDescription permission</string>
    <key>NSMicrophoneUsageDescription</key>
    <string>IO needs access to the microphone in case you want to leave a voice note</string>
    <key>NSMotionUsageDescription</key>
    <string>The app needs NSMotionUsageDescription permission</string>
    <key>NSPhotoLibraryAddUsageDescription</key>
    <string>The app needs NSPhotoLibraryAddUsageDescription permission</string>
    <key>NSPhotoLibraryUsageDescription</key>
    <string>IO needs access to the Photos to scan QR codes</string>
    <key>NSSpeechRecognitionUsageDescription</key>
    <string>The app needs NSSpeechRecognitionUsageDescription permission</string>
    <key>UIAppFonts</key>
    <array>
      <string>TitilliumWeb-Black.ttf</string>
      <string>TitilliumWeb-Bold.ttf</string>
      <string>TitilliumWeb-BoldItalic.ttf</string>
      <string>TitilliumWeb-ExtraLight.ttf</string>
      <string>TitilliumWeb-ExtraLightItalic.ttf</string>
      <string>TitilliumWeb-Italic.ttf</string>
      <string>TitilliumWeb-Light.ttf</string>
      <string>TitilliumWeb-LightItalic.ttf</string>
      <string>TitilliumWeb-Regular.ttf</string>
      <string>TitilliumWeb-SemiBold.ttf</string>
      <string>TitilliumWeb-SemiBoldItalic.ttf</string>
      <string>Ionicons.ttf</string>
      <string>RobotoMono-Bold.ttf</string>
      <string>RobotoMono-BoldItalic.ttf</string>
      <string>RobotoMono-Light.ttf</string>
      <string>RobotoMono-LightItalic.ttf</string>
      <string>RobotoMono-Regular.ttf</string>
      <string>RobotoMono-RegularItalic.ttf</string>
      <string>io-icon-font.ttf</string>
    </array>
    <key>UIBackgroundModes</key>
    <array>
      <string>remote-notification</string>
    </array>
    <key>UILaunchStoryboardName</key>
    <string>LaunchScreen</string>
    <key>UIRequiredDeviceCapabilities</key>
    <array>
      <string>armv7</string>
    </array>
    <key>UISupportedInterfaceOrientations</key>
    <array>
      <string>UIInterfaceOrientationPortrait</string>
    </array>
    <key>UIViewControllerBasedStatusBarAppearance</key>
    <false/>
    <key>com.apple.developer.nfc.readersession.iso7816.select-identifiers</key>
    	<array>
    		<string>com.apple.developer.nfc.readersession.iso7816.select-identifiers</string>
    		<string>A0000000308000000009816001</string>
    		<string>A00000000039</string>
    		<string>A0000002471001</string>
    		<string>00000000000000</string>
    	</array>
    	<key>method</key>
    	<string>app-store</string>
      <key>NFCReaderUsageDescription</key>
      <string>NFC tag to read NDEF messages into the application</string>
  </dict>
</plist><|MERGE_RESOLUTION|>--- conflicted
+++ resolved
@@ -34,11 +34,7 @@
       </dict>
     </array>
     <key>CFBundleVersion</key>
-<<<<<<< HEAD
-    <string>2</string>
-=======
     <string>5</string>
->>>>>>> a06825fe
     <key>ITSAppUsesNonExemptEncryption</key>
     <false/>
     <key>LSRequiresIPhoneOS</key>
@@ -122,17 +118,5 @@
     </array>
     <key>UIViewControllerBasedStatusBarAppearance</key>
     <false/>
-    <key>com.apple.developer.nfc.readersession.iso7816.select-identifiers</key>
-    	<array>
-    		<string>com.apple.developer.nfc.readersession.iso7816.select-identifiers</string>
-    		<string>A0000000308000000009816001</string>
-    		<string>A00000000039</string>
-    		<string>A0000002471001</string>
-    		<string>00000000000000</string>
-    	</array>
-    	<key>method</key>
-    	<string>app-store</string>
-      <key>NFCReaderUsageDescription</key>
-      <string>NFC tag to read NDEF messages into the application</string>
   </dict>
 </plist>