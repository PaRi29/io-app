--- conflicted
+++ resolved
@@ -898,15 +898,9 @@
 				ASSETCATALOG_COMPILER_APPICON_NAME = AppIcon;
 				CLANG_ENABLE_MODULES = YES;
 				CODE_SIGN_ENTITLEMENTS = ItaliaApp/ItaliaApp.entitlements;
-<<<<<<< HEAD
-				CODE_SIGN_IDENTITY = "iPhone Distribution";
-				"CODE_SIGN_IDENTITY[sdk=iphoneos*]" = "iPhone Developer";
-				CURRENT_PROJECT_VERSION = 2;
-=======
 				CODE_SIGN_IDENTITY = "iPhone Developer";
 				"CODE_SIGN_IDENTITY[sdk=iphoneos*]" = "iPhone Distribution";
 				CURRENT_PROJECT_VERSION = 5;
->>>>>>> a06825fe
 				DEAD_CODE_STRIPPING = YES;
 				DEVELOPMENT_TEAM = M2X5YQ4BJ7;
 				ENABLE_BITCODE = NO;
@@ -947,11 +941,7 @@
 				CODE_SIGN_ENTITLEMENTS = ItaliaApp/ItaliaApp.entitlements;
 				CODE_SIGN_IDENTITY = "iPhone Developer";
 				"CODE_SIGN_IDENTITY[sdk=iphoneos*]" = "iPhone Distribution";
-<<<<<<< HEAD
-				CURRENT_PROJECT_VERSION = 2;
-=======
 				CURRENT_PROJECT_VERSION = 5;
->>>>>>> a06825fe
 				DEAD_CODE_STRIPPING = YES;
 				DEVELOPMENT_TEAM = M2X5YQ4BJ7;
 				ENABLE_BITCODE = NO;
