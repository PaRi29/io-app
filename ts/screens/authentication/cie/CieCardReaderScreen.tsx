/**
 * A screen to guide the user to proper read the CIE
 * TODO: isolate cie event listener as saga
 * TODO: when 100% is reached, the animation end
 */
import cieManager, { Event as CEvent } from "@pagopa/react-native-cie";
import * as pot from "italia-ts-commons/lib/pot";
import { Millisecond } from "italia-ts-commons/lib/units";
import { Content, Text } from "native-base";
import * as React from "react";
import { AccessibilityInfo, StyleSheet, Vibration } from "react-native";
import { NavigationScreenProps } from "react-navigation";
import { connect } from "react-redux";
import CieNfcOverlay from "../../../components/cie/CieNfcOverlay";
import CieReadingCardAnimation from "../../../components/cie/CieReadingCardAnimation";
import { withConditionalView } from "../../../components/helpers/withConditionalView";
import { ScreenContentHeader } from "../../../components/screens/ScreenContentHeader";
import TopScreenComponent from "../../../components/screens/TopScreenComponent";
import FooterWithButtons from "../../../components/ui/FooterWithButtons";
import I18n from "../../../i18n";
import ROUTES from "../../../navigation/routes";
import { isNfcEnabledSelector } from "../../../store/reducers/cie";
import { GlobalState } from "../../../store/reducers/types";
import customVariables from "../../../theme/variables";
import {
  isScreenReaderEnabled,
  setAccessibilityFocus
} from "../../../utils/accessibility";
import { instabugLog, TypeLogs } from "../../../boot/configureInstabug";

type NavigationParams = {
  ciePin: string;
  authorizationUri: string;
};

type Props = NavigationScreenProps<NavigationParams> &
  ReturnType<typeof mapStateToProps>;

const styles = StyleSheet.create({
  padded: {
    paddingHorizontal: customVariables.contentPadding
  }
});

export enum ReadingState {
  "reading" = "reading",
  "error" = "error",
  "completed" = "completed",
  "waiting_card" = "waiting_card"
}

type State = {
  // Get the current status of the card reading
  readingState: ReadingState;
  title: string;
  subtitle: string;
  content?: string;
  errorMessage?: string;
  isScreenReaderEnabled: boolean;
};

const instabugTag = "cie";
// the timeout we sleep until move to consent form screen when authentication goes well
const WAIT_TIMEOUT_NAVIGATION = 1700 as Millisecond;
const WAIT_TIMEOUT_NAVIGATION_ACCESSIBILITY = 5000 as Millisecond;
const VIBRATION = 100 as Millisecond;
const accessibityTimeout = 100 as Millisecond;

/**
 *  This screen shown while reading the card
 */
class CieCardReaderScreen extends React.PureComponent<Props, State> {
  private subTitleRef = React.createRef<Text>();

  constructor(props: Props) {
    super(props);
    this.state = {
      /*
      These are the states that can occur when reading the cie (from SDK)
      - waiting_card (we are ready for read ->radar effect)
      - reading (we are reading the card -> progress animation)
      - error (the reading is interrupted -> progress animation stops and the progress circle becomes red)
      - completed (the reading has been completed)
      */
      readingState: ReadingState.waiting_card,
      title: I18n.t("authentication.cie.card.title"),
      subtitle: I18n.t("authentication.cie.card.layCardMessageHeader"),
      content: I18n.t("authentication.cie.card.layCardMessageFooter"),
      isScreenReaderEnabled: false
    };
  }

  get ciePin(): string {
    return this.props.navigation.getParam("ciePin");
  }

  get cieAuthorizationUri(): string {
    return this.props.navigation.getParam("authorizationUri");
  }

  private setError = (
    errorMessage: string,
    navigationRoute?: string,
    navigationParams: {} = {}
  ) => {
    this.setState(
      {
        readingState: ReadingState.error,
        errorMessage
      },
      () => {
        Vibration.vibrate(VIBRATION);
        if (navigationRoute !== undefined) {
          this.props.navigation.navigate(navigationRoute, navigationParams);
        }
      }
    );
  };

  private handleCieEvent = async (event: CEvent) => {
<<<<<<< HEAD
=======
    if (analyticActions.has(event.event)) {
      this.dispatchAnalyticEvent(event.event);
    }
    instabugLog(event.event, TypeLogs.DEBUG, instabugTag);
>>>>>>> a06825fe
    switch (event.event) {
      // Reading starts
      case "ON_TAG_DISCOVERED":
        if (this.state.readingState !== ReadingState.reading) {
          this.setState({ readingState: ReadingState.reading }, () => {
            Vibration.vibrate(VIBRATION);
          });
        }
        break;

      // Reading interrupted before the sdk complete the reading
      case "ON_TAG_LOST":
        this.setError(I18n.t("authentication.cie.card.error.onTagLost"));
        break;

      case "ON_TAG_DISCOVERED_NOT_CIE":
        this.setError(
          I18n.t("authentication.cie.card.error.unknownCardContent")
        );
        break;

      // The card is temporarily locked. Unlock is available by CieID app
      case "ON_CARD_PIN_LOCKED":
        this.setError(
          I18n.t("authentication.cie.card.error.generic"),
          ROUTES.CIE_PIN_TEMP_LOCKED_SCREEN
        );
        break;

      case "AUTHENTICATION_ERROR":
        this.setError(I18n.t("authentication.cie.card.error.generic"));
        break;

      case "ON_NO_INTERNET_CONNECTION":
        this.setError(I18n.t("authentication.cie.card.error.tryAgain"));
        break;

      // The inserted pin is incorrect
      case "ON_PIN_ERROR":
        this.setError(
          I18n.t("authentication.cie.card.error.tryAgain"),
          ROUTES.CIE_WRONG_PIN_SCREEN,
          {
            remainingCount: event.attemptsLeft
          }
        );
        break;

      // CIE is Expired or Revoked
      case "CERTIFICATE_EXPIRED":
      case "CERTIFICATE_REVOKED":
        this.setError(
          I18n.t("authentication.cie.card.error.generic"),
          ROUTES.CIE_EXPIRED_SCREEN
        );
        break;

      default:
        break;
    }
    this.updateContent();
  };

  private announceUpdate = () => {
    if (this.state.content) {
      AccessibilityInfo.announceForAccessibility(this.state.content);
    }
  };

  private updateContent = () => {
    switch (this.state.readingState) {
      case ReadingState.reading:
        this.setState(
          {
            title: I18n.t("authentication.cie.card.readerCardTitle"),
            subtitle: I18n.t("authentication.cie.card.readerCardHeader"),
            content: I18n.t("authentication.cie.card.readerCardFooter")
          },
          this.announceUpdate
        );
        break;
      case ReadingState.error:
        this.setState(
          {
            title: I18n.t("authentication.cie.card.error.readerCardLostTitle"),
            subtitle: I18n.t(
              "authentication.cie.card.error.readerCardLostHeader"
            ),
            content: this.state.errorMessage
          },
          this.announceUpdate
        );
        break;
      case ReadingState.completed:
        this.setState(
          {
            title: I18n.t("global.buttons.ok2"),
            subtitle: I18n.t("authentication.cie.card.cieCardValid"),
            // duplicate message so screen reader can read the updated message
            content: this.state.isScreenReaderEnabled
              ? I18n.t("authentication.cie.card.cieCardValid")
              : undefined
          },
          this.announceUpdate
        );
        break;
      // waiting_card state
      default:
        this.setState(
          {
            title: I18n.t("authentication.cie.card.title"),
            subtitle: I18n.t("authentication.cie.card.layCardMessageHeader"),
            content: I18n.t("authentication.cie.card.layCardMessageFooter")
          },
          this.announceUpdate
        );
    }
  };

  // TODO: It should reset authentication process
  private handleCieError = (error: Error) => {
<<<<<<< HEAD
    this.setState({
      readingState: ReadingState.error,
      errorMessage: error.message
    });
=======
    instabugLog(error.message, TypeLogs.DEBUG, instabugTag);
    this.setError(error.message);
>>>>>>> a06825fe
  };

  private handleCieSuccess = (cieConsentUri: string) => {
    instabugLog("authentication SUCCESS", TypeLogs.DEBUG, instabugTag);
    this.setState({ readingState: ReadingState.completed }, () => {
      this.updateContent();
      setTimeout(async () => {
        this.props.navigation.navigate(ROUTES.CIE_CONSENT_DATA_USAGE, {
          cieConsentUri
        });
        // if screen reader is enabled, give more time to read the success message
      }, this.state.isScreenReaderEnabled ? WAIT_TIMEOUT_NAVIGATION_ACCESSIBILITY : WAIT_TIMEOUT_NAVIGATION);
    });
  };

  public async componentDidMount() {
    cieManager.onEvent(this.handleCieEvent);
    cieManager.onError(this.handleCieError);
    cieManager.onSuccess(this.handleCieSuccess);

    await cieManager.setPin(this.ciePin);
    cieManager.setAuthenticationUrl(this.cieAuthorizationUri);
    cieManager
      .start()
      .then(async () => {
        await cieManager.startListeningNFC();
        this.setState({ readingState: ReadingState.waiting_card });
      })
      .catch(() => {
        this.setState({ readingState: ReadingState.error });
      });
    const srEnabled = await isScreenReaderEnabled();
    this.setState({ isScreenReaderEnabled: srEnabled });
  }

  // focus on subtitle just after set the focus on navigation header title
  private handleOnHeaderFocus = () => {
    setAccessibilityFocus(this.subTitleRef, accessibityTimeout);
  };

  public render(): React.ReactNode {
    return (
      <TopScreenComponent
        onAccessibilityNavigationHeaderFocus={this.handleOnHeaderFocus}
        goBack={true}
        headerTitle={I18n.t("authentication.cie.card.headerTitle")}
      >
        <ScreenContentHeader title={this.state.title} />
        <Content bounces={false} noPadded={true}>
          <Text style={styles.padded} ref={this.subTitleRef}>
            {this.state.subtitle}
          </Text>
          <CieReadingCardAnimation readingState={this.state.readingState} />
          <Text style={styles.padded} accessible={true}>
            {this.state.content}
          </Text>
        </Content>
        {this.state.readingState !== ReadingState.completed && ( // TODO: validate - the screen has the back button on top left so it includes cancel also on reading success
          <FooterWithButtons
            type={"SingleButton"}
            leftButton={{
              onPress: this.props.navigation.goBack,
              cancel: true,
              title: I18n.t("global.buttons.cancel")
            }}
          />
        )}
      </TopScreenComponent>
    );
  }
}

const mapStateToProps = (state: GlobalState) => {
  const isEnabled = isNfcEnabledSelector(state);
  return {
    isNfcEnabled: pot.getOrElse(isEnabled, false)
  };
};

export default connect(mapStateToProps)(
  withConditionalView(
    CieCardReaderScreen,
    (props: Props) => props.isNfcEnabled,
    CieNfcOverlay
  )
);<|MERGE_RESOLUTION|>--- conflicted
+++ resolved
@@ -118,13 +118,10 @@
   };
 
   private handleCieEvent = async (event: CEvent) => {
-<<<<<<< HEAD
-=======
     if (analyticActions.has(event.event)) {
       this.dispatchAnalyticEvent(event.event);
     }
     instabugLog(event.event, TypeLogs.DEBUG, instabugTag);
->>>>>>> a06825fe
     switch (event.event) {
       // Reading starts
       case "ON_TAG_DISCOVERED":
@@ -246,15 +243,8 @@
 
   // TODO: It should reset authentication process
   private handleCieError = (error: Error) => {
-<<<<<<< HEAD
-    this.setState({
-      readingState: ReadingState.error,
-      errorMessage: error.message
-    });
-=======
     instabugLog(error.message, TypeLogs.DEBUG, instabugTag);
     this.setError(error.message);
->>>>>>> a06825fe
   };
 
   private handleCieSuccess = (cieConsentUri: string) => {
